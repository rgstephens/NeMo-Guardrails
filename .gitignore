--- conflicted
+++ resolved
@@ -17,8 +17,5 @@
 firebase.json
 build
 dist
-<<<<<<< HEAD
-=======
 # Ignoring this for now
->>>>>>> 12c49bb9
 scripts