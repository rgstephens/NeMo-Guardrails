# SPDX-FileCopyrightText: Copyright (c) 2023 NVIDIA CORPORATION & AFFILIATES. All rights reserved.
# SPDX-License-Identifier: Apache-2.0
#
# Licensed under the Apache License, Version 2.0 (the "License");
# you may not use this file except in compliance with the License.
# You may obtain a copy of the License at
#
# http://www.apache.org/licenses/LICENSE-2.0
#
# Unless required by applicable law or agreed to in writing, software
# distributed under the License is distributed on an "AS IS" BASIS,
# WITHOUT WARRANTIES OR CONDITIONS OF ANY KIND, either express or implied.
# See the License for the specific language governing permissions and
# limitations under the License.

"""Module for the calling proper action endpoints based on events received at action server endpoint """

import importlib.util
import inspect
import logging
import os
from typing import Any, Dict, List, Optional, Tuple, Union

from langchain.chains.base import Chain

from nemoguardrails.logging.callbacks import logging_callbacks

log = logging.getLogger(__name__)


class ActionDispatcher:
    def __init__(
        self, load_all_actions: bool = True, config_path: Optional[str] = None
    ):
        """Initializes an actions dispatcher.

        :param load_all_actions: When set, it will load all actions in the `actions` folder
          both in the current working directory and in the package.
        :param config_path: The path from which the configuration was loaded. If there are
          actions at the specified path, we load them as well.
        """
        log.info("Initializing action dispatcher")

        self._registered_actions = {}

        if load_all_actions:
            # TODO: check for better way to find actions dir path or use constants.py

            # First, we load all actions from the actions folder
            self.load_actions_from_path(os.path.join(os.path.dirname(__file__), ".."))

            # Next, we load all actions from the library folder
            library_path = os.path.join(os.path.dirname(__file__), "../library")
            for d in os.listdir(library_path):
                path = os.path.join(library_path, d)
                if os.path.isdir(path):
                    self.load_actions_from_path(path)

            # Next, we load all actions from the current working directory
            # TODO: add support for an explicit ACTIONS_PATH
            self.load_actions_from_path(os.getcwd())

            # Last, but not least, if there was a config path, we try to load actions
            # from there as well.
            if config_path:
                self.load_actions_from_path(config_path)

        log.info(f"Registered Actions: {self._registered_actions}")
        log.info("Action dispatcher initialized")

    @property
    def registered_actions(self):
        return self._registered_actions

    def load_actions_from_path(self, path: str):
        """Loads all actions from the specified path.

        It will load all actions in the `actions.py` file if it exists and all actions
        inside the `actions` folder if it exists.
        """
        actions_path = os.path.join(path, "actions")
        if os.path.exists(actions_path):
            self._registered_actions.update(self._find_actions(actions_path))

        actions_py_path = os.path.join(path, "actions.py")
        if os.path.exists(actions_py_path):
            self._registered_actions.update(
                self._load_actions_from_module(actions_py_path)
            )

    def register_action(
        self, action: callable, name: Optional[str] = None, override: bool = True
    ):
        """Registers an action with the given name.

        :param name: The name of the action.
        :param action: The action function.
        :param override: If an action already exists, whether it should be overriden or not.
        """
        if name is None:
            action_meta = getattr(action, "action_meta", None)
            name = action_meta["name"] if action_meta else action.__name__

        # If we're not allowed to override, we stop.
        if name in self._registered_actions and not override:
            return

        self._registered_actions[name] = action

    def register_actions(self, actions_obj: any, override: bool = True):
        """Registers all the actions from the given object."""
        # Register the actions
        for attr in dir(actions_obj):
            val = getattr(actions_obj, attr)

            if hasattr(val, "action_meta"):
                self.register_action(val, override=override)

    def get_action(self, name: str) -> callable:
        return self._registered_actions.get(name)

    async def execute_action(
        self, action_name: str, params: Dict[str, Any]
    ) -> Tuple[Union[str, Dict[str, Any]], str]:
        """Endpoint called from action server to execute an action.
        This endpoint interacts with different supported actions
        """

        if action_name in self._registered_actions:
            log.info(f"Executing registered action: {action_name}")
            fn = self._registered_actions.get(action_name, None)

            # Actions that are registered as classes are initialized lazy, when
            # they are first used.
            if inspect.isclass(fn):
                fn = fn()
                self._registered_actions[action_name] = fn

            if fn is not None:
                try:
                    # We support both functions and classes as actions
                    if inspect.isfunction(fn) or inspect.ismethod(fn):
<<<<<<< HEAD
                        # We support both sync and async actions.
                        result = fn(**params)
                        if inspect.iscoroutine(result):
                            result = await result
                        else:
                            log.warning(
                                f"Synchronous action `{action_name}` has been called."
                            )

=======
                        result = fn(**params)
                        if inspect.iscoroutine(result):
                            result = await result
>>>>>>> a299d535
                    elif isinstance(fn, Chain):
                        try:
                            chain = fn

                            # For chains with only one output key, we use the `arun` function
                            # to return directly the result.
                            if len(chain.output_keys) == 1:
                                result = await chain.arun(
                                    **params, callbacks=logging_callbacks
                                )
                            else:
                                # Otherwise, we return the dict with the output keys.
                                result = await chain.acall(
                                    inputs=params,
                                    return_only_outputs=True,
                                    callbacks=logging_callbacks,
                                )
                        except NotImplementedError:
                            # Not ideal, but for now we fall back to sync execution
                            # if the async is not available
                            result = fn.run(**params)
                    else:
                        # TODO: there should be a common base class here
                        result = fn.run(**params)
                    return result, "success"
                except Exception as e:
                    log.exception(f"Error {e} while execution {action_name}")

        return None, "failed"

    def get_registered_actions(self) -> List[str]:
        """Endpoint called from action server to get the list of available actions"""
        return list(self._registered_actions.keys())

    @staticmethod
    def _load_actions_from_module(filepath: str):
        """Loads the actions from the specified python module."""
        action_objects = {}
        filename = os.path.basename(filepath)

        try:
            log.debug(f"Analyzing file {filename}")
            # Import the module from the file

            spec = importlib.util.spec_from_file_location(filename, filepath)
            module = importlib.util.module_from_spec(spec)
            spec.loader.exec_module(module)

            # Loop through all members in the module and check for the `@action` decorator
            # If class has action decorator is_action class member is true
            for name, obj in inspect.getmembers(module):
                if inspect.isfunction(obj) and hasattr(obj, "action_meta"):
                    log.info(f"Adding {obj.__name__} to actions")
                    action_objects[obj.action_meta["name"]] = obj

                if inspect.isclass(obj) and hasattr(obj, "action_meta"):
                    try:
                        action_objects[obj.action_meta["name"]] = obj
                        log.info(f"Added {obj.action_meta['name']} to actions")
                    except Exception as e:
                        log.debug(
                            f"Failed to register {obj.action_meta['name']} in action dispatcher due to exception {e}"
                        )
        except Exception as e:
            log.debug(
                f"Failed to register {filename} in action dispatcher due to exception {e}"
            )

        return action_objects

    @staticmethod
    def _find_actions(directory) -> Dict:
        """Loop through all the subdirectories and check for the class with @action
        decorator and add in action_classes dict
        """
        action_objects = {}

        if not os.path.exists(directory):
            return action_objects

        # Loop through all files in the directory and its subdirectories
        for root, dirs, files in os.walk(directory):
            for filename in files:
                if filename.endswith(".py"):
                    filepath = os.path.join(root, filename)
                    action_objects.update(
                        ActionDispatcher._load_actions_from_module(filepath)
                    )

        return action_objects<|MERGE_RESOLUTION|>--- conflicted
+++ resolved
@@ -140,7 +140,6 @@
                 try:
                     # We support both functions and classes as actions
                     if inspect.isfunction(fn) or inspect.ismethod(fn):
-<<<<<<< HEAD
                         # We support both sync and async actions.
                         result = fn(**params)
                         if inspect.iscoroutine(result):
@@ -150,11 +149,6 @@
                                 f"Synchronous action `{action_name}` has been called."
                             )
 
-=======
-                        result = fn(**params)
-                        if inspect.iscoroutine(result):
-                            result = await result
->>>>>>> a299d535
                     elif isinstance(fn, Chain):
                         try:
                             chain = fn
