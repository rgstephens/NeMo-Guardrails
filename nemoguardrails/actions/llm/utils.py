# SPDX-FileCopyrightText: Copyright (c) 2023 NVIDIA CORPORATION & AFFILIATES. All rights reserved.
# SPDX-License-Identifier: Apache-2.0
#
# Licensed under the Apache License, Version 2.0 (the "License");
# you may not use this file except in compliance with the License.
# You may obtain a copy of the License at
#
# http://www.apache.org/licenses/LICENSE-2.0
#
# Unless required by applicable law or agreed to in writing, software
# distributed under the License is distributed on an "AS IS" BASIS,
# WITHOUT WARRANTIES OR CONDITIONS OF ANY KIND, either express or implied.
# See the License for the specific language governing permissions and
# limitations under the License.

import re
from typing import List, Union

from langchain.base_language import BaseLanguageModel
from langchain.prompts.base import StringPromptValue
from langchain.prompts.chat import ChatPromptValue
from langchain.schema import AIMessage, HumanMessage, SystemMessage

from nemoguardrails.colang.v1_1.lang.colang_ast import Flow
from nemoguardrails.colang.v1_1.runtime.flows import FlowEvent
from nemoguardrails.logging.callbacks import logging_callbacks


async def llm_call(llm: BaseLanguageModel, prompt: Union[str, List[dict]]) -> str:
    """Calls the LLM with a prompt and returns the generated text."""

    if isinstance(prompt, str):
        result = await llm.agenerate_prompt(
            [StringPromptValue(text=prompt)], callbacks=logging_callbacks
        )

        # TODO: error handling
        return result.generations[0][0].text
    else:
        # We first need to translate the array of messages into LangChain message format
        messages = []
        for _msg in prompt:
            if _msg["type"] == "user":
                messages.append(HumanMessage(content=_msg["content"]))
            elif _msg["type"] in ["bot", "assistant"]:
                messages.append(AIMessage(content=_msg["content"]))
            elif _msg["type"] == "system":
                messages.append(SystemMessage(content=_msg["content"]))
            else:
                raise ValueError(f"Unknown message type {_msg['type']}")
        result = await llm.agenerate_prompt(
            [ChatPromptValue(messages=messages)], callbacks=logging_callbacks
        )

        return result.generations[0][0].text


def get_colang_history(
    events: List[dict],
    include_texts: bool = True,
    remove_retrieval_events: bool = False,
):
    """Creates a history of user messages and bot responses in colang format.
    user "Hi, how are you today?"
      express greeting
    bot express greeting
      "Greetings! I am the official NVIDIA Benefits Ambassador AI bot and I'm here to assist you."
    user "What can you help me with?"
      ask capabilities
    bot inform capabilities
      "As an AI, I can provide you with a wide range of services, such as ..."

    """

    history = ""

    if not events:
        return history

<<<<<<< HEAD
    # We try to automatically detect if we have a Colang 1.0 or a 1.1 history
    colang_version = "1.0"
    for event in events:
        if isinstance(event, FlowEvent):
            event = {"type": event.name, **event.arguments}

        if event["type"] == "FlowFinished":
            colang_version = "1.1"

    if colang_version == "1.0":
        # We compute the index of the last bot message. We need it so that we include
        # the bot message instruction only for the last one.
        last_bot_intent_idx = len(events) - 1
        while last_bot_intent_idx >= 0:
            if events[last_bot_intent_idx]["type"] == "BotIntent":
                break
            last_bot_intent_idx -= 1

        for idx, event in enumerate(events):
            if event["type"] == "UtteranceUserActionFinished" and include_texts:
                history += f'user "{event["final_transcript"]}"\n'
            elif event["type"] == "UserIntent":
                if include_texts:
                    history += f'  {event["intent"]}\n'
                else:
                    history += f'user {event["intent"]}\n'
            elif event["type"] == "BotIntent":
                # If we have instructions, we add them before the bot message.
                # But we only do that for the last bot message.
                if "instructions" in event and idx == last_bot_intent_idx:
                    history += f"# {event['instructions']}\n"
                history += f'bot {event["intent"]}\n'
            elif event["type"] == "StartUtteranceBotAction" and include_texts:
                history += f'  "{event["script"]}"\n'
            # We skip system actions from this log
            elif event["type"] == "StartInternalSystemAction" and not event.get(
                "is_system_action"
=======
    # We compute the index of the last bot message. We need it so that we include
    # the bot message instruction only for the last one.
    last_bot_intent_idx = len(events) - 1
    while last_bot_intent_idx >= 0:
        if events[last_bot_intent_idx]["type"] == "BotIntent":
            break
        last_bot_intent_idx -= 1

    for idx, event in enumerate(events):
        if event["type"] == "UserMessage" and include_texts:
            history += f'user "{event["text"]}"\n'
        elif event["type"] == "UserIntent":
            if include_texts:
                history += f'  {event["intent"]}\n'
            else:
                history += f'user {event["intent"]}\n'
        elif event["type"] == "BotIntent":
            # If we have instructions, we add them before the bot message.
            # But we only do that for the last bot message.
            if "instructions" in event and idx == last_bot_intent_idx:
                history += f"# {event['instructions']}\n"
            history += f'bot {event["intent"]}\n'
        elif event["type"] == "StartUtteranceBotAction" and include_texts:
            history += f'  "{event["script"]}"\n'
        # We skip system actions from this log
        elif event["type"] == "StartInternalSystemAction" and not event.get(
            "is_system_action"
        ):
            if (
                remove_retrieval_events
                and event["action_name"] == "retrieve_relevant_chunks"
>>>>>>> a299d535
            ):
                if (
                    remove_retrieval_events
                    and event["action_name"] == "retrieve_relevant_chunks"
                ):
                    continue
                history += f'execute {event["action_name"]}\n'
            elif event["type"] == "InternalSystemActionFinished" and not event.get(
                "is_system_action"
            ):
                if (
                    remove_retrieval_events
                    and event["action_name"] == "retrieve_relevant_chunks"
                ):
                    continue

                # We make sure the return value is a string with no new lines
                return_value = str(event["return_value"]).replace("\n", " ")
                history += f"# The result was {return_value}\n"
            elif event["type"] == "mask_prev_user_message":
                utterance_to_replace = get_last_user_utterance(events[:idx])
                # We replace the last user utterance that led to jailbreak rail trigger with a placeholder text
                split_history = history.rsplit(utterance_to_replace, 1)
                placeholder_text = "<<<This text is hidden because the assistant should not talk about this.>>>"
                history = placeholder_text.join(split_history)

    else:
        history = []

        for idx, event in enumerate(events):
            if isinstance(event, FlowEvent):
                event = {"type": event.name, **event.arguments}

            if event["type"] in ["FlowFinished", "DynamicFlowFinished"]:
                flow_id = event["flow_id"]
                if flow_id.startswith("bot "):
                    if flow_id == "bot say":
                        history.append(f"bot say \"{event['text']}\"")
                    else:
                        history.append(f"{flow_id}")
                elif flow_id.startswith("user "):
                    if flow_id == "user said something":
                        continue
                    elif flow_id.startswith("user said"):
                        history.append(f"user said \"{event['text']}\"")
                    else:
                        history.append(f"{flow_id}")

            elif event["type"] == "UtteranceUserActionFinished":
                history.append(f'user said "{event["final_transcript"]}"')

        # We also want to switch the "bot say" with "bot xxx" events
        # and remove duplicate consecutive lines.
        final_history = []
        i = 0
        while i < len(history):
            if i < len(history) - 1:
                # Skip duplicate line
                if history[i] == history[i + 1]:
                    i += 1
                    continue

                # if we have a "bot say" followed by a "bot xxx", we reverse
                if history[i].startswith("bot say") and history[i + 1].startswith(
                    "bot "
                ):
                    final_history.extend([history[i + 1], history[i]])
                    i += 2
                    continue

            final_history.append(history[i])
            i += 1

        history = "\n".join(final_history)

    return history


def flow_to_colang(flow: Union[dict, Flow]):
    """Converts a flow to colang format.

    Example flow:
    ```
      - user: ask capabilities
      - bot: inform capabilities
    ```

    to colang:

    ```
    user ask capabilities
    bot inform capabilities
    ```

    """

    # TODO: use the source code lines if available.

    colang_flow = ""
    if isinstance(flow, Flow):
        # TODO: generate the flow code from the flow.elements array
        pass
    else:
        for element in flow["elements"]:
            if "_type" not in element:
                raise Exception("bla")
            if element["_type"] == "UserIntent":
                colang_flow += f'user {element["intent_name"]}\n'
            elif element["_type"] == "run_action" and element["action_name"] == "utter":
                colang_flow += f'bot {element["action_params"]["value"]}\n'

    return colang_flow


def get_last_user_utterance(events: List[dict]):
    """Returns the last user utterance from the events."""
    for event in reversed(events):
        if event["type"] == "UserMessage":
            return event["text"]

    return None


def get_retrieved_relevant_chunks(events: List[dict]):
    """Returns the retrieved chunks for current user utterance from the events."""
    for event in reversed(events):
        if event["type"] == "UserMessage":
            break
        if event["type"] == "ContextUpdate" and "relevant_chunks" in event.get(
            "data", {}
        ):
            return event["data"]["relevant_chunks"]

    return None


def get_last_user_utterance_event(events: List[dict]):
    """Returns the last user utterance from the events."""
    for event in reversed(events):
        if event["type"] == "UserMessage":
            return event

    return None


def get_last_user_intent_event(events: List[dict]):
    """Returns the last user intent from the events."""
    for event in reversed(events):
        if event["type"] == "UserIntent":
            return event

    return None


def get_last_bot_utterance_event(events: List[dict]):
    """Returns the last bot utterance from the events."""
    for event in reversed(events):
        if event["type"] == "StartUtteranceBotAction":
            return event

    return None


def get_last_bot_intent_event(events: List[dict]):
    """Returns the last bot intent from the events."""
    for event in reversed(events):
        if event["type"] == "BotIntent":
            return event

    return None


def remove_text_messages_from_history(history: str):
    """Helper that given a history in colang format, removes all texts."""

    # Get rid of messages from the user
    history = re.sub(r'user "[^\n]+"\n {2}', "user ", history)

    # Get rid of one line user messages
    history = re.sub(r"^\s*user [^\n]+\n\n", "", history)

    # Get rid of bot messages
    history = re.sub(r'bot ([^\n]+)\n {2}"[\s\S]*?"', r"bot \1", history)

    return history


def get_first_nonempty_line(s: str):
    """Helper that returns the first non-empty line from a string"""
    if not s:
        return None

    first_nonempty_line = None
    lines = [line.strip() for line in s.split("\n")]
    for line in lines:
        if len(line) > 0:
            first_nonempty_line = line
            break

    return first_nonempty_line


def get_top_k_nonempty_lines(s: str, k: int = 1):
    """Helper that returns a list with the top k non-empty lines from a string.

    If there are less than k non-empty lines, it returns a smaller number of lines."""
    if not s:
        return None

    lines = [line.strip() for line in s.split("\n")]
    # Ignore line comments and empty lines
    lines = [line for line in lines if len(line) > 0 and line[0] != "#"]

    return lines[:k]


def strip_quotes(s: str):
    """Helper that removes quotes from a string if the entire string is between quotes"""
    if s and s[0] == '"':
        if s[-1] == '"':
            s = s[1:-1]
        else:
            s = s[1:]
    return s


def get_multiline_response(s: str):
    """Helper that extracts multi-line responses from the LLM.
    Stopping conditions: when a non-empty line ends with a quote or when the token "user" appears after a newline.
    Empty lines at the begging of the string are skipped."""

    # Check if the token "user" appears after a newline, as this would mark a new dialogue turn.
    # Remove everything after this marker.
    if "\nuser" in s:
        # Remove everything after the interrupt signal
        s = s.split("\nuser")[0]

    lines = [line.strip() for line in s.split("\n")]
    result = ""
    for line in lines:
        # Keep getting additional non-empty lines until the message ends
        if len(line) > 0:
            if len(result) == 0:
                result = line
            else:
                result += "\n" + line
            if line.endswith('"'):
                break

    return result<|MERGE_RESOLUTION|>--- conflicted
+++ resolved
@@ -77,7 +77,6 @@
     if not events:
         return history
 
-<<<<<<< HEAD
     # We try to automatically detect if we have a Colang 1.0 or a 1.1 history
     colang_version = "1.0"
     for event in events:
@@ -97,8 +96,8 @@
             last_bot_intent_idx -= 1
 
         for idx, event in enumerate(events):
-            if event["type"] == "UtteranceUserActionFinished" and include_texts:
-                history += f'user "{event["final_transcript"]}"\n'
+            if event["type"] == "UserMessage" and include_texts:
+                history += f'user "{event["text"]}"\n'
             elif event["type"] == "UserIntent":
                 if include_texts:
                     history += f'  {event["intent"]}\n'
@@ -115,39 +114,6 @@
             # We skip system actions from this log
             elif event["type"] == "StartInternalSystemAction" and not event.get(
                 "is_system_action"
-=======
-    # We compute the index of the last bot message. We need it so that we include
-    # the bot message instruction only for the last one.
-    last_bot_intent_idx = len(events) - 1
-    while last_bot_intent_idx >= 0:
-        if events[last_bot_intent_idx]["type"] == "BotIntent":
-            break
-        last_bot_intent_idx -= 1
-
-    for idx, event in enumerate(events):
-        if event["type"] == "UserMessage" and include_texts:
-            history += f'user "{event["text"]}"\n'
-        elif event["type"] == "UserIntent":
-            if include_texts:
-                history += f'  {event["intent"]}\n'
-            else:
-                history += f'user {event["intent"]}\n'
-        elif event["type"] == "BotIntent":
-            # If we have instructions, we add them before the bot message.
-            # But we only do that for the last bot message.
-            if "instructions" in event and idx == last_bot_intent_idx:
-                history += f"# {event['instructions']}\n"
-            history += f'bot {event["intent"]}\n'
-        elif event["type"] == "StartUtteranceBotAction" and include_texts:
-            history += f'  "{event["script"]}"\n'
-        # We skip system actions from this log
-        elif event["type"] == "StartInternalSystemAction" and not event.get(
-            "is_system_action"
-        ):
-            if (
-                remove_retrieval_events
-                and event["action_name"] == "retrieve_relevant_chunks"
->>>>>>> a299d535
             ):
                 if (
                     remove_retrieval_events
@@ -287,7 +253,16 @@
 def get_last_user_utterance_event(events: List[dict]):
     """Returns the last user utterance from the events."""
     for event in reversed(events):
-        if event["type"] == "UserMessage":
+        if isinstance(event, dict) and event["type"] == "UserMessage":
+            return event
+
+    return None
+
+
+def get_last_user_utterance_event_v1_1(events: List[dict]):
+    """Returns the last user utterance from the events."""
+    for event in reversed(events):
+        if isinstance(event, dict) and event["type"] == "UtteranceUserActionFinished":
             return event
 
     return None
