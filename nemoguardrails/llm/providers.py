# SPDX-FileCopyrightText: Copyright (c) 2023 NVIDIA CORPORATION & AFFILIATES. All rights reserved.
# SPDX-License-Identifier: Apache-2.0
#
# Licensed under the Apache License, Version 2.0 (the "License");
# you may not use this file except in compliance with the License.
# You may obtain a copy of the License at
#
# http://www.apache.org/licenses/LICENSE-2.0
#
# Unless required by applicable law or agreed to in writing, software
# distributed under the License is distributed on an "AS IS" BASIS,
# WITHOUT WARRANTIES OR CONDITIONS OF ANY KIND, either express or implied.
# See the License for the specific language governing permissions and
# limitations under the License.

"""Module that exposes all the supported LLM providers.

Currently, this module automatically discovers all the LLM providers available in LangChain
and registers them.

Additional providers can be registered using the `register_llm_provider` function.
"""
import logging
from typing import Dict, List, Type

from langchain import llms
from langchain.base_language import BaseLanguageModel
from langchain.chat_models import ChatOpenAI
from langchain.llms.base import LLM

from nemoguardrails.rails.llm.config import Model

log = logging.getLogger(__name__)

_providers: Dict[str, Type[BaseLanguageModel]] = {}


async def _acall(self, *args, **kwargs):
    """Hackish way to add async support to LLM providers that don't have it.

    We just call the sync version of the function.
    """
    # TODO: run this in a thread pool!
    return self._call(*args, **kwargs)


def discover_langchain_providers():
    """Automatically discover all LLM providers from LangChain."""
    _providers.update(llms.type_to_cls_dict)

    # We also do some monkey patching to make sure that all LLM providers have async support
    for provider_cls in _providers.values():
        # If the "_acall" method is not defined, we add it.
        if issubclass(provider_cls, LLM) and "_acall" not in provider_cls.__dict__:
<<<<<<< HEAD
            log.debug("Adding async support to %s", provider_cls.__name__)
=======
            log.debug(f"Adding async support to {provider_cls.__name__}")
>>>>>>> b272851a
            provider_cls._acall = _acall


discover_langchain_providers()


def register_llm_provider(name: str, provider_cls: Type[BaseLanguageModel]):
    """Register an additional LLM provider."""
    _providers[name] = provider_cls


def get_llm_provider(model_config: Model) -> Type[BaseLanguageModel]:
    if model_config.engine not in _providers:
        raise RuntimeError(f"Could not find LLM provider '{model_config.engine}'")

    # For OpenAI, we use a different provider depending on whether it's a chat model or not
    if model_config.engine == "openai" and (
        "gpt-3.5" in model_config.model or "gpt-4" in model_config.model
    ):
        return ChatOpenAI
    else:
        return _providers[model_config.engine]


def get_llm_provider_names() -> List[str]:
    """Returns the list of supported LLM providers."""
    return list(sorted(list(_providers.keys())))<|MERGE_RESOLUTION|>--- conflicted
+++ resolved
@@ -52,11 +52,7 @@
     for provider_cls in _providers.values():
         # If the "_acall" method is not defined, we add it.
         if issubclass(provider_cls, LLM) and "_acall" not in provider_cls.__dict__:
-<<<<<<< HEAD
             log.debug("Adding async support to %s", provider_cls.__name__)
-=======
-            log.debug(f"Adding async support to {provider_cls.__name__}")
->>>>>>> b272851a
             provider_cls._acall = _acall
 
 
