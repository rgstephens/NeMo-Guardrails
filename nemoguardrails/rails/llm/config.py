--- conflicted
+++ resolved
@@ -289,12 +289,6 @@
     )
 
 
-<<<<<<< HEAD
-# Load the default config values from the file
-with open(os.path.join(os.path.dirname(__file__), "default_config.yml")) as _fc:
-    _default_config = yaml.safe_load(_fc)
-
-
 def merge_two_dicts(dict_1: dict, dict_2: dict, ignore_keys: Set[str]) -> None:
     """Merges the fields of two dictionaries recursively."""
     for key, value in dict_2.items():
@@ -311,8 +305,6 @@
                 dict_1[key] = value
 
 
-=======
->>>>>>> 1a3b4f14
 def _join_config(dest_config: dict, additional_config: dict):
     """Helper to join two configuration."""
 
