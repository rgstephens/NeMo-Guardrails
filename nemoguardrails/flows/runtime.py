# SPDX-FileCopyrightText: Copyright (c) 2023 NVIDIA CORPORATION & AFFILIATES. All rights reserved.
# SPDX-License-Identifier: Apache-2.0
#
# Licensed under the Apache License, Version 2.0 (the "License");
# you may not use this file except in compliance with the License.
# You may obtain a copy of the License at
#
# http://www.apache.org/licenses/LICENSE-2.0
#
# Unless required by applicable law or agreed to in writing, software
# distributed under the License is distributed on an "AS IS" BASIS,
# WITHOUT WARRANTIES OR CONDITIONS OF ANY KIND, either express or implied.
# See the License for the specific language governing permissions and
# limitations under the License.

import inspect
import logging
import uuid
from textwrap import indent
from typing import Any, Dict, List, Optional, Tuple
from urllib.parse import urljoin

import aiohttp
from langchain.chains.base import Chain

from nemoguardrails.actions.action_dispatcher import ActionDispatcher
from nemoguardrails.actions.actions import ActionResult
from nemoguardrails.flows.flows import FlowConfig, compute_context, compute_next_steps
from nemoguardrails.language.parser import parse_colang_file
from nemoguardrails.llm.taskmanager import LLMTaskManager
from nemoguardrails.rails.llm.config import RailsConfig
from nemoguardrails.utils import new_event_dict
from nemoguardrails.actions.detect_sensitive_data import detect_sensitive_data_in_user_message, \
                                                         detect_sensitive_data_in_bot_message,\
                                                         detect_sensitive_data_in_retrieved_chunks,\
                                                         anonymize_sensitive_data_in_retrieved_chunks, \
                                                         sensitive_data_detection


log = logging.getLogger(__name__)


class Runtime:
    """Runtime for executing the guardrails."""

    def __init__(self, config: RailsConfig, verbose: bool = False):
        self.config = config
        self.verbose = verbose

<<<<<<< HEAD
        # The dictionary of registered actions, initialized with default ones.
        self.registered_actions = {
            "wolfram alpha request": wolfram_alpha_request,
            "check_facts": check_facts,
            "check_jailbreak": check_jailbreak,
            "output_moderation": output_moderation,
            "check_hallucination": check_hallucination,
            "retrieve_relevant_chunks": retrieve_relevant_chunks,
            "detect_sensitive_data_in_user_message": detect_sensitive_data_in_user_message,
            "detect_sensitive_data_in_bot_message": detect_sensitive_data_in_bot_message,
            "detect_senstive_data_in_retrieved_chunks": detect_sensitive_data_in_retrieved_chunks,
            "anonymize_sensitive_data_in_retrieved_chunks": anonymize_sensitive_data_in_retrieved_chunks,  
            "sensitive_data_detection": sensitive_data_detection, # TODO remove this
        }

        # Register the actions with the dispatcher.
        self.action_dispatcher = ActionDispatcher(config_path=config.config_path)
        
        for action_name, action_fn in self.registered_actions.items():
            self.action_dispatcher.register_action(action_fn, action_name)
=======
        # Register the actions with the dispatcher.
        self.action_dispatcher = ActionDispatcher(config_path=config.config_path)
>>>>>>> 0ae3e460

        # The list of additional parameters that can be passed to the actions.
        self.registered_action_params = {}

        self._init_flow_configs()

        # Initialize the prompt renderer as well.
        self.llm_task_manager = LLMTaskManager(config)

    def _load_flow_config(self, flow: dict):
        """Loads a flow into the list of flow configurations."""

        # If we don't have an id, we generate a random UID.
        flow_id = flow.get("id") or str(uuid.uuid4())

        # If the flow already exists, we stop.
        # This allows us to override flows. The order in which the flows
        # are in the config is such that the first ones are the ones that
        # should be kept.
        if flow_id in self.flow_configs:
            return

        elements = flow["elements"]

        # If we have an element with meta information, we move the relevant properties
        # to top level.
        if elements and elements[0].get("_type") == "meta":
            meta_data = elements[0]["meta"]

            if "priority" in meta_data:
                flow["priority"] = meta_data["priority"]
            if "is_extension" in meta_data:
                flow["is_extension"] = meta_data["is_extension"]
            if "interruptable" in meta_data:
                flow["is_interruptible"] = meta_data["interruptable"]
            if meta_data.get("subflow"):
                flow["is_subflow"] = True
            if meta_data.get("allow_multiple"):
                flow["allow_multiple"] = True

            # Finally, remove the meta element
            elements = elements[1:]

        self.flow_configs[flow_id] = FlowConfig(
            id=flow_id,
            elements=elements,
            priority=flow.get("priority", 1.0),
            is_extension=flow.get("is_extension", False),
            is_interruptible=flow.get("is_interruptible", True),
            is_subflow=flow.get("is_subflow", False),
            source_code=flow.get("source_code"),
            allow_multiple=flow.get("allow_multiple", False),
        )

        # We also compute what types of events can trigger this flow, in addition
        # to the default ones.
        for element in elements:
            if element.get("UtteranceUserActionFinished"):
                self.flow_configs[flow_id].trigger_event_types.append(
                    "UtteranceUserActionFinished"
                )

    def _init_flow_configs(self):
        """Initializes the flow configs based on the config."""
        self.flow_configs = {}

        for flow in self.config.flows:
            self._load_flow_config(flow)

    def register_action(
        self, action: callable, name: Optional[str] = None, override: bool = True
    ):
        """Registers an action with the given name.

        :param name: The name of the action.
        :param action: The action function.
        :param override: If an action already exists, whether it should be overriden or not.
        """
        self.action_dispatcher.register_action(action, name, override=override)

    def register_actions(self, actions_obj: any, override: bool = True):
        """Registers all the actions from the given object."""
        self.action_dispatcher.register_actions(actions_obj, override=override)

    @property
    def registered_actions(self):
        return self.action_dispatcher.registered_actions

    def register_action_param(self, name: str, value: any):
        """Registers an additional parameter that can be passed to the actions.

        :param name: The name of the parameter.
        :param value: The value of the parameter.
        """
        self.registered_action_params[name] = value

    async def generate_events(self, events: List[dict]) -> List[dict]:
        """Generates the next events based on the provided history.

        This is a wrapper around the `process_events` method, that will keep
        processing the events until the `listen` event is produced.

        :return: The list of events.
        """
        events = events.copy()
        new_events = []

        while True:
            last_event = events[-1]

            log.info("Processing event: %s", last_event)

            event_type = last_event["type"]
            log.info(
                "Event :: %s %s",
                event_type,
                str({k: v for k, v in last_event.items() if k != "type"}),
            )

            # If we need to execute an action, we start doing that.
            if last_event["type"] == "StartInternalSystemAction":
                next_events = await self._process_start_action(events)

            # If we need to start a flow, we parse the content and register it.
            elif last_event["type"] == "start_flow":
                next_events = await self._process_start_flow(events)

            else:
                # We need to slide all the flows based on the current event,
                # to compute the next steps.
                next_events = await self.compute_next_steps(events)

                if len(next_events) == 0:
                    next_events = [new_event_dict("Listen")]

            # Otherwise, we append the event and continue the processing.
            events.extend(next_events)
            new_events.extend(next_events)

            # If the next event is a listen, we stop the processing.
            if next_events[-1]["type"] == "Listen":
                break

            # As a safety measure, we stop the processing if we have too many events.
            if len(new_events) > 100:
                raise Exception("Too many events.")

        return new_events

    async def compute_next_steps(self, events: List[dict]) -> List[dict]:
        """Computes the next step based on the current flow."""
        next_steps = compute_next_steps(
            events, self.flow_configs, rails_config=self.config
        )

        # If there are any StartInternalSystemAction events, we mark if they are system actions or not
        for event in next_steps:
            if event["type"] == "StartInternalSystemAction":
                is_system_action = False
                fn = self.action_dispatcher.get_action(event["action_name"])
                if fn:
                    action_meta = getattr(fn, "action_meta", {})
                    is_system_action = action_meta.get("is_system_action", False)
                event["is_system_action"] = is_system_action

        return next_steps

    @staticmethod
    def _internal_error_action_result(message: str):
        """Helper to construct an action result for an internal error."""
        return ActionResult(
            events=[
                {
                    "type": "BotIntent",
                    "intent": "inform internal error occurred",
                },
                {
                    "type": "StartUtteranceBotAction",
                    "script": message,
                },
                # We also want to hide this from now from the history moving forward
                {"type": "hide_prev_turn"},
            ]
        )

    async def _process_start_action(self, events: List[dict]) -> List[dict]:
        """Starts the specified action, waits for it to finish and posts back the result."""

        event = events[-1]

        action_name = event["action_name"]
        action_params = event["action_params"]
        action_result_key = event["action_result_key"]
        action_uid = event["action_uid"]

        context = {}
        action_meta = {}

        fn = self.action_dispatcher.get_action(action_name)

        # TODO: check action is available in action server
        if fn is None:
            status = "failed"
            result = self._internal_error_action_result(
                f"Action '{action_name}' not found."
            )

        else:
            context = compute_context(events)

            # We pass all the parameters that are passed explicitly to the action.
            kwargs = {**action_params}

            action_meta = getattr(fn, "action_meta", {})

            parameters = []
            action_type = "class"

            if inspect.isfunction(fn) or inspect.ismethod(fn):
                # We also add the "special" parameters.
                parameters = inspect.signature(fn).parameters
                action_type = "function"

            elif isinstance(fn, Chain):
                # If we're dealing with a chain, we list the annotations
                # TODO: make some additional type checking here
                parameters = fn.input_keys
                action_type = "chain"

            # For every parameter that start with "__context__", we pass the value
            for parameter_name in parameters:
                if parameter_name.startswith("__context__"):
                    var_name = parameter_name[11:]
                    kwargs[parameter_name] = context.get(var_name)

            # If there are parameters which are variables, we replace with actual values.
            for k, v in kwargs.items():
                if isinstance(v, str) and v.startswith("$"):
                    var_name = v[1:]
                    if var_name in context:
                        kwargs[k] = context[var_name]

            # If we have an action server, we use it for non-system/non-chain actions
            if (
                self.config.actions_server_url
                and not action_meta.get("is_system_action")
                and action_type != "chain"
            ):
                result, status = await self._get_action_resp(
                    action_meta, action_name, kwargs
                )
            else:
                # We don't send these to the actions server;
                # TODO: determine if we should
                if "events" in parameters:
                    kwargs["events"] = events

                if "context" in parameters:
                    kwargs["context"] = context

                if "config" in parameters:
                    kwargs["config"] = self.config

                if "llm_task_manager" in parameters:
                    kwargs["llm_task_manager"] = self.llm_task_manager

                # Add any additional registered parameters
                for k, v in self.registered_action_params.items():
                    if k in parameters:
                        kwargs[k] = v

                if (
                    "llm" in kwargs
                    and f"{action_name}_llm" in self.registered_action_params
                ):
                    kwargs["llm"] = self.registered_action_params[f"{action_name}_llm"]

                log.info("Executing action :: %s", action_name)
                result, status = await self.action_dispatcher.execute_action(
                    action_name, kwargs
                )

            # If the action execution failed, we return a hardcoded message
            if status == "failed":
                # TODO: make this message configurable.
                result = self._internal_error_action_result(
                    "I'm sorry, an internal error has occurred."
                )

        return_value = result
        return_events = []
        context_updates = {}

        if isinstance(result, ActionResult):
            return_value = result.return_value
            return_events = result.events
            context_updates.update(result.context_updates)

        # If we have an action result key, we also record the update.
        if action_result_key:
            context_updates[action_result_key] = return_value

        next_steps = []

        if context_updates:
            # We check if at least one key changed
            changes = False
            for k, v in context_updates.items():
                if context.get(k) != v:
                    changes = True
                    break

            if changes:
                next_steps.append(new_event_dict("ContextUpdate", data=context_updates))

        next_steps.append(
            new_event_dict(
                "InternalSystemActionFinished",
                action_uid=action_uid,
                action_name=action_name,
                action_params=action_params,
                action_result_key=action_result_key,
                status=status,
                is_success=status != "failed",
                failure_reason=status,
                return_value=return_value,
                events=return_events,
                is_system_action=action_meta.get("is_system_action", False),
            )
        )

        # If the action returned additional events, we also add them to the next steps.
        if return_events:
            next_steps.extend(return_events)

        return next_steps

    async def _get_action_resp(
        self, action_meta: Dict[str, Any], action_name: str, kwargs: Dict[str, Any]
    ) -> Tuple[Dict[str, Any], str]:
        """Interact with actions and get response from action-server and system actions."""
        result, status = {}, "failed"  # default response
        try:
            # Call the Actions Server if it is available.
            # But not for system actions, those should still run locally.
            if (
                action_meta.get("is_system_action", False)
                or self.config.actions_server_url is None
            ):
                result, status = await self.action_dispatcher.execute_action(
                    action_name, kwargs
                )
            else:
                url = urljoin(
                    self.config.actions_server_url, "/v1/actions/run"
                )  # action server execute action path
                data = {"action_name": action_name, "action_parameters": kwargs}
                async with aiohttp.ClientSession() as session:
                    try:
                        async with session.post(url, json=data) as resp:
                            if resp.status != 200:
                                raise ValueError(
                                    f"Got status code {resp.status} while getting response from {action_name}"
                                )

                            resp = await resp.json()
                            result, status = resp.get("result", result), resp.get(
                                "status", status
                            )
                    except Exception as e:
                        log.info(f"Exception {e} while making request to {action_name}")
                        return result, status

        except Exception as e:
            log.info(f"Failed to get response from {action_name} due to exception {e}")
        return result, status

    async def _process_start_flow(self, events: List[dict]) -> List[dict]:
        """Starts a flow."""

        event = events[-1]

        flow_id = event["flow_id"]

        # Up to this point, the body will be the sequence of instructions.
        # We need to alter it to be an actual flow definition, i.e., add `define flow xxx`
        # and intent the body.
        body = event["flow_body"]
        body = "define flow " + flow_id + ":\n" + indent(body, "  ")

        # We parse the flow
        parsed_data = parse_colang_file("dynamic.co", content=body)

        assert len(parsed_data["flows"]) == 1
        flow = parsed_data["flows"][0]

        # To make sure that the flow will start now, we add a start_flow element at
        # the beginning as well.
        flow["elements"].insert(0, {"_type": "start_flow", "flow_id": flow_id})

        # We add the flow to the list of flows.
        self._load_flow_config(flow)

        # And we compute the next steps. The new flow should match the current event,
        # and start.
        next_steps = await self.compute_next_steps(events)

        return next_steps<|MERGE_RESOLUTION|>--- conflicted
+++ resolved
@@ -30,12 +30,6 @@
 from nemoguardrails.llm.taskmanager import LLMTaskManager
 from nemoguardrails.rails.llm.config import RailsConfig
 from nemoguardrails.utils import new_event_dict
-from nemoguardrails.actions.detect_sensitive_data import detect_sensitive_data_in_user_message, \
-                                                         detect_sensitive_data_in_bot_message,\
-                                                         detect_sensitive_data_in_retrieved_chunks,\
-                                                         anonymize_sensitive_data_in_retrieved_chunks, \
-                                                         sensitive_data_detection
-
 
 log = logging.getLogger(__name__)
 
@@ -47,31 +41,8 @@
         self.config = config
         self.verbose = verbose
 
-<<<<<<< HEAD
-        # The dictionary of registered actions, initialized with default ones.
-        self.registered_actions = {
-            "wolfram alpha request": wolfram_alpha_request,
-            "check_facts": check_facts,
-            "check_jailbreak": check_jailbreak,
-            "output_moderation": output_moderation,
-            "check_hallucination": check_hallucination,
-            "retrieve_relevant_chunks": retrieve_relevant_chunks,
-            "detect_sensitive_data_in_user_message": detect_sensitive_data_in_user_message,
-            "detect_sensitive_data_in_bot_message": detect_sensitive_data_in_bot_message,
-            "detect_senstive_data_in_retrieved_chunks": detect_sensitive_data_in_retrieved_chunks,
-            "anonymize_sensitive_data_in_retrieved_chunks": anonymize_sensitive_data_in_retrieved_chunks,  
-            "sensitive_data_detection": sensitive_data_detection, # TODO remove this
-        }
-
         # Register the actions with the dispatcher.
         self.action_dispatcher = ActionDispatcher(config_path=config.config_path)
-        
-        for action_name, action_fn in self.registered_actions.items():
-            self.action_dispatcher.register_action(action_fn, action_name)
-=======
-        # Register the actions with the dispatcher.
-        self.action_dispatcher = ActionDispatcher(config_path=config.config_path)
->>>>>>> 0ae3e460
 
         # The list of additional parameters that can be passed to the actions.
         self.registered_action_params = {}
