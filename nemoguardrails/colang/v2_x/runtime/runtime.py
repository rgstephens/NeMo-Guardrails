# SPDX-FileCopyrightText: Copyright (c) 2023 NVIDIA CORPORATION & AFFILIATES. All rights reserved.
# SPDX-License-Identifier: Apache-2.0
#
# Licensed under the Apache License, Version 2.0 (the "License");
# you may not use this file except in compliance with the License.
# You may obtain a copy of the License at
#
# http://www.apache.org/licenses/LICENSE-2.0
#
# Unless required by applicable law or agreed to in writing, software
# distributed under the License is distributed on an "AS IS" BASIS,
# WITHOUT WARRANTIES OR CONDITIONS OF ANY KIND, either express or implied.
# See the License for the specific language governing permissions and
# limitations under the License.
import asyncio
import inspect
import logging
import re
from typing import Any, Dict, List, Optional, Tuple, Union
from urllib.parse import urljoin

import aiohttp
import langchain
from langchain.chains.base import Chain

from nemoguardrails.actions.actions import ActionResult
from nemoguardrails.colang import parse_colang_file
from nemoguardrails.colang.runtime import Runtime
<<<<<<< HEAD
from nemoguardrails.colang.v2_x.runtime.flows import (
=======
from nemoguardrails.colang.v2_x.lang.colang_ast import Flow
from nemoguardrails.colang.v2_x.runtime.errors import (
>>>>>>> 6c4fc875
    ColangRuntimeError,
    ColangSyntaxError,
)
from nemoguardrails.colang.v2_x.runtime.flows import Event, FlowStatus
from nemoguardrails.colang.v2_x.runtime.statemachine import (
    FlowConfig,
    InternalEvent,
    State,
    expand_elements,
    initialize_flow,
    initialize_state,
    run_to_completion,
)
<<<<<<< HEAD
from nemoguardrails.colang.v2_x.runtime.utils import (
    convert_decorator_list_to_dictionary,
    create_flow_configs_from_flow_list,
)
=======
>>>>>>> 6c4fc875
from nemoguardrails.rails.llm.config import RailsConfig
from nemoguardrails.utils import new_event_dict

langchain.debug = False

log = logging.getLogger(__name__)


class RuntimeV2_x(Runtime):
    """Runtime for executing the guardrails."""

    def __init__(self, config: RailsConfig, verbose: bool = False):
        super().__init__(config, verbose)

        # Register local system actions
        self.register_action(self._add_flows_action, "AddFlowsAction", False)
        self.register_action(self._remove_flows_action, "RemoveFlowsAction", False)

        # Maps main_flow.uid to a dictionary of actions that are run locally, asynchronously.
        # Dict[main_flow_uid, Dict[action_uid, action_data]]
        self.async_actions: Dict[str, List] = {}

        # A way to disable async function execution. Useful for testing.
        self.disable_async_execution = False

    async def _add_flows_action(self, state: "State", **args: dict) -> List[str]:
        log.info("Start AddFlowsAction! %s", args)
        flow_content = args["config"]
        if not isinstance(flow_content, str):
            raise ColangRuntimeError(
                "Parameter 'config' in AddFlowsAction is not of type 'str'!"
            )
        # Parse new flow
        try:
            parsed_flow = parse_colang_file(
                filename="",
                content=flow_content,
                version="2.x",
                include_source_mapping=True,
            )
        except Exception as e:
            warning = f"Failed parsing a generated flow\n{flow_content}\n{e}"
            log.warning(warning)
            print(warning)
            return []
            # Alternatively, we could through an exceptions
            # raise ColangRuntimeError(f"Could not parse the generated Colang code! {ex}")

        added_flows: List[str] = []
        for flow in parsed_flow["flows"]:
            if flow.name in state.flow_configs:
                warning = "Flow '{flow.name}' already exists! Not loaded!"
                log.warning(warning)
                print(warning)
                break

            flow_config = FlowConfig(
                id=flow.name,
                elements=expand_elements(flow.elements, state.flow_configs),
                decorators=convert_decorator_list_to_dictionary(flow.decorators),
                parameters=flow.parameters,
                return_members=flow.return_members,
                source_code=flow.source_code,
            )

            # Print out expanded flow elements
            # json.dump(flow_config, sys.stdout, indent=4, cls=EnhancedJsonEncoder)

            initialize_flow(state, flow_config)

            # Add flow config to state.flow_configs
            state.flow_configs.update({flow.name: flow_config})

            added_flows.append(flow.name)

        return added_flows

    async def _remove_flows_action(self, state: "State", **args: dict) -> None:
        log.info("Start RemoveFlowsAction! %s", args)
        flow_ids = args["flow_ids"]
        # Remove all related flow states
        for flow_id in flow_ids:
            if flow_id in state.flow_id_states:
                for flow_state in state.flow_id_states[flow_id]:
                    del state.flow_states[flow_state.uid]
                del state.flow_id_states[flow_id]
            if flow_id in state.flow_configs:
                del state.flow_configs[flow_id]

    def _init_flow_configs(self) -> None:
        """Initializes the flow configs based on the config."""
        self.flow_configs = create_flow_configs_from_flow_list(self.config.flows)

    async def generate_events(self, events: List[dict]) -> List[dict]:
        raise NotImplementedError("Stateless API not supported for Colang 2.x, yet.")

    @staticmethod
    def _internal_error_action_result(message: str) -> ActionResult:
        """Helper to construct an action result for an internal error."""
        return ActionResult(
            events=[
                {
                    "type": "BotIntent",
                    "intent": "inform internal error occurred",
                },
                {
                    "type": "StartUtteranceBotAction",
                    "script": message,
                },
                # We also want to hide this from now from the history moving forward
                # NOTE: This has currently no effect in v 2.x, do we need it?
                {"type": "hide_prev_turn"},
            ]
        )

    async def _process_start_action(
        self,
        action_name: str,
        action_params: dict,
        context: dict,
        events: List[dict],
        state: "State",
    ) -> Tuple[Any, List[dict], dict]:
        """Starts the specified action, waits for it to finish and posts back the result."""

        fn = self.action_dispatcher.get_action(action_name)

        # TODO: check action is available in action server
        if fn is None:
            result = self._internal_error_action_result(
                f"Action '{action_name}' not found."
            )
        else:
            # We pass all the parameters that are passed explicitly to the action.
            kwargs = {**action_params}

            action_meta = getattr(fn, "action_meta", {})

            parameters = []
            action_type = "class"

            if inspect.isfunction(fn) or inspect.ismethod(fn):
                # We also add the "special" parameters.
                parameters = inspect.signature(fn).parameters
                action_type = "function"

            elif isinstance(fn, Chain):
                # If we're dealing with a chain, we list the annotations
                # TODO: make some additional type checking here
                parameters = fn.input_keys
                action_type = "chain"

            # For every parameter that start with "__context__", we pass the value
            for parameter_name in parameters:
                if parameter_name.startswith("__context__"):
                    var_name = parameter_name[11:]
                    kwargs[parameter_name] = context.get(var_name)

            # If there are parameters which are variables, we replace with actual values.
            for k, v in kwargs.items():
                if isinstance(v, str) and v.startswith("$"):
                    var_name = v[1:]
                    if var_name in context:
                        kwargs[k] = context[var_name]

            # If we have an action server, we use it for non-system/non-chain actions
            if (
                self.config.actions_server_url
                and not action_meta.get("is_system_action")
                and action_type != "chain"
            ):
                result, status = await self._get_action_resp(
                    action_meta, action_name, kwargs
                )
            else:
                # We don't send these to the actions server;
                # TODO: determine if we should
                if "events" in parameters:
                    kwargs["events"] = events

                if "context" in parameters:
                    kwargs["context"] = context

                if "config" in parameters:
                    kwargs["config"] = self.config

                if "llm_task_manager" in parameters:
                    kwargs["llm_task_manager"] = self.llm_task_manager

                if "state" in parameters:
                    kwargs["state"] = state

                # Add any additional registered parameters
                for k, v in self.registered_action_params.items():
                    if k in parameters:
                        kwargs[k] = v

                if (
                    "llm" in kwargs
                    and f"{action_name}_llm" in self.registered_action_params
                ):
                    kwargs["llm"] = self.registered_action_params[f"{action_name}_llm"]

                log.info("Running action :: %s", action_name)
                result, status = await self.action_dispatcher.execute_action(
                    action_name, kwargs
                )

            # If the action execution failed, we return a hardcoded message
            if status == "failed":
                # TODO: make this message configurable.
                result = self._internal_error_action_result(
                    "I'm sorry, an internal error has occurred."
                )

        return_value = result
        return_events: List[dict] = []
        context_updates: dict = {}

        if isinstance(result, ActionResult):
            return_value = result.return_value
            if result.events is not None:
                return_events = result.events
            if result.context_updates is not None:
                context_updates.update(result.context_updates)

        # next_steps = []
        #
        # if context_updates:
        #     # We check if at least one key changed
        #     changes = False
        #     for k, v in context_updates.items():
        #         if context.get(k) != v:
        #             changes = True
        #             break
        #
        #     if changes:
        #         next_steps.append(new_event_dict("ContextUpdate", data=context_updates))
        #
        # # If the action returned additional events, we also add them to the next steps.
        # if return_events:
        #     next_steps.extend(return_events)

        return return_value, return_events, context_updates

    async def _get_action_resp(
        self, action_meta: Dict[str, Any], action_name: str, kwargs: Dict[str, Any]
    ) -> Tuple[Union[str, Dict[str, Any]], str]:
        """Interact with actions and get response from action-server and system actions."""
        # default response
        result: Union[str, Dict[str, Any]] = {}
        status: str = "failed"
        try:
            # Call the Actions Server if it is available.
            # But not for system actions, those should still run locally.
            if (
                action_meta.get("is_system_action", False)
                or self.config.actions_server_url is None
            ):
                result, status = await self.action_dispatcher.execute_action(
                    action_name, kwargs
                )
            else:
                url = urljoin(
                    self.config.actions_server_url, "/v1/actions/run"
                )  # action server execute action path
                data = {"action_name": action_name, "action_parameters": kwargs}
                async with aiohttp.ClientSession() as session:
                    try:
                        async with session.post(url, json=data) as resp:
                            if resp.status != 200:
                                raise ValueError(
                                    f"Got status code {resp.status} while getting response from {action_name}"
                                )

                            resp = await resp.json()
                            result, status = resp.get("result", result), resp.get(
                                "status", status
                            )
                    except Exception as e:
                        log.info(
                            "Exception %s while making request to %s", e, action_name
                        )
                        return result, status

        except Exception as e:
            error_message = (
                f"Failed to get response from {action_name} due to exception {e}"
            )
            log.info(error_message)
            raise ColangRuntimeError(error_message) from e
        return result, status

    @staticmethod
    def _get_action_finished_event(result: dict) -> Dict[str, Any]:
        """Helper to return the ActionFinished event from the result of running a local action."""
        return new_event_dict(
            f"{result['action_name']}Finished",
            action_uid=result["start_action_event"]["action_uid"],
            action_name=result["action_name"],
            status="success",
            is_success=True,
            return_value=result["return_value"],
            events=result["new_events"],
            # is_system_action=action_meta.get("is_system_action", False),
        )

    async def _get_async_actions_finished_events(
        self, main_flow_uid: str
    ) -> Tuple[List[dict], int]:
        """Helper to return the ActionFinished events for the local async actions that finished.

        Args
            main_flow_uid: The UID of the main flow.

        Returns
            (action_finished_events, pending_counter)
            The array of *ActionFinished events and the pending counter
        """

        pending_actions = self.async_actions.get(main_flow_uid, [])
        if len(pending_actions) == 0:
            return [], 0

        done, pending = await asyncio.wait(
            pending_actions,
            return_when=asyncio.FIRST_COMPLETED,
            timeout=0,
        )
        if len(done) > 0:
            log.info("%s actions finished.", len(done))

        action_finished_events = []
        for finished_task in done:
            try:
                result = finished_task.result()
            except Exception:
                log.warning(
                    "Local action finished with an exception!",
                    exc_info=True,
                )

            self.async_actions[main_flow_uid].remove(finished_task)

            # We need to create the corresponding action finished event
            action_finished_event = self._get_action_finished_event(result)
            action_finished_events.append(action_finished_event)

        return action_finished_events, len(pending)

    async def process_events(
        self, events: List[dict], state: Union[Optional[dict], State] = None
    ) -> Tuple[List[Dict[str, Any]], State]:
        """Process a sequence of events in a given state.

        The events will be processed one by one, in the input order.

        Args:
            events: A sequence of events that needs to be processed.
            state: The state that should be used as the starting point. If not provided,
              a clean state will be used.

        Returns:
            (output_events, output_state) Returns a sequence of output events and an output
              state.
        """

        output_events = []
        input_events: List[Union[dict, InternalEvent]] = events.copy()
        local_running_actions: List[asyncio.Task[dict]] = []

        if state is None:
            state = State(flow_states={}, flow_configs=self.flow_configs)
            initialize_state(state)
        elif isinstance(state, dict):
            # TODO: Implement dict to State conversion
            raise NotImplementedError()
        #     if isinstance(state, dict):
        #         state = State.from_dict(state)

        assert isinstance(state, State)
        assert state.main_flow_state is not None
        main_flow_uid = state.main_flow_state.uid
        if state.main_flow_state.status == FlowStatus.WAITING:
            input_event = InternalEvent(name="StartFlow", arguments={"flow_id": "main"})
            input_events.insert(0, input_event)
            log.info("Start of story!")

        # Check if we have new finished async local action events to add
        (
            local_action_finished_events,
            pending_local_async_action_counter,
        ) = await self._get_async_actions_finished_events(main_flow_uid)
        input_events.extend(local_action_finished_events)
        local_action_finished_events = []
        return_local_async_action_count = False

        # While we have input events to process, or there are local running actions
        # we continue the processing.
        while input_events or local_running_actions:
            for event in input_events:
                log.info("Processing event :: %s", event)

                event_name = event["type"] if isinstance(event, dict) else event.name

                if event_name == "CheckLocalAsync":
                    return_local_async_action_count = True
                    continue

                # Record the event that we're about to process
                state.last_events.append(event)

                # Advance the state machine
                new_event: Optional[Union[dict, Event]] = event
                while new_event is not None:
                    try:
                        run_to_completion(state, new_event)
                        new_event = None
                    except Exception as e:
                        log.warning("Colang error!", exc_info=True)
                        new_event = Event(
                            name="ColangError",
                            arguments={
                                "type": str(type(e).__name__),
                                "error": str(e),
                            },
                        )
                    await asyncio.sleep(0.001)

                # If we have context updates after this event, we first add that.
                # TODO: Check if this is still needed for e.g. stateless implementation
                # if state.context_updates:
                #     output_events.append(
                #         new_event_dict("ContextUpdate", data=state.context_updates)
                #     )

                for out_event in state.outgoing_events:
                    # We also record the out events in the recent history.
                    state.last_events.append(out_event)

                    # We need to check if we need to run a locally registered action
                    start_action_match = re.match(r"Start(.*Action)", out_event["type"])
                    if start_action_match:
                        action_name = start_action_match[1]

                        if action_name in self.action_dispatcher.registered_actions:
                            # In this case we need to start the action locally
                            action_fn = self.action_dispatcher.get_action(action_name)
                            execute_async = getattr(action_fn, "action_meta", {}).get(
                                "execute_async", False
                            )

                            # Start the local action
                            local_action = asyncio.create_task(
                                self._run_action(
                                    action_name,
                                    start_action_event=out_event,
                                    events_history=state.last_events,
                                    state=state,
                                )
                            )

                            # If the function is not async, or async execution is disabled
                            # we execute the actions as a local action.
                            if not execute_async or self.disable_async_execution:
                                local_running_actions.append(local_action)
                            else:
                                main_flow_uid = state.main_flow_state.uid
                                if main_flow_uid not in self.async_actions:
                                    self.async_actions[main_flow_uid] = []
                                self.async_actions[main_flow_uid].append(local_action)

                            # We need to feedback the start events of the local actions
                            input_events.append(out_event)
                        else:
                            output_events.append(out_event)
                    else:
                        output_events.append(out_event)

                # Check if we have new finished async local action events to add
                (
                    new_local_action_finished_events,
                    pending_local_async_action_counter,
                ) = await self._get_async_actions_finished_events(main_flow_uid)
                local_action_finished_events.extend(new_local_action_finished_events)

            # We clear the input events
            input_events = []

            input_events.extend(local_action_finished_events)
            local_action_finished_events = []

            # If we have any local running actions, we need to wait for at least one
            # of them to finish.
            if local_running_actions:
                log.info(
                    "Waiting for %d local actions to finish.",
                    len(local_running_actions),
                )
                done, _pending = await asyncio.wait(
                    local_running_actions, return_when=asyncio.FIRST_COMPLETED
                )
                log.info("%s actions finished.", len(done))

                for finished_task in done:
                    local_running_actions.remove(finished_task)
                    result = finished_task.result()

                    # We need to create the corresponding action finished event
                    action_finished_event = self._get_action_finished_event(result)
                    input_events.append(action_finished_event)

        if return_local_async_action_count:
            # If we have a "CheckLocalAsync" event, we return the number of
            # pending local async actions that have not yet finished executing
            log.debug(
                "Checking if there are any local async actions that have finished."
            )
            output_events.append(
                new_event_dict(
                    "LocalAsyncCounter", counter=pending_local_async_action_counter
                )
            )

        # TODO: serialize the state to dict

        # We cap the recent history to the last 500
        state.last_events = state.last_events[-500:]

        return output_events, state

    async def _run_action(
        self,
        action_name: str,
        start_action_event: dict,
        events_history: List[Union[dict, Event]],
        state: "State",
    ) -> dict:
        """Runs the locally registered action.

        Args
            action_name: The name of the action to be executed.
            start_action_event: The event that triggered the action.
            events_history: The recent history of events that led to the action being triggered.
        """

        # NOTE: To extract the actual parameters that should be passed to the local action,
        # we ignore all the keys from "an empty event" of the same type.
        ignore_keys = new_event_dict(start_action_event["type"]).keys()
        action_params = {
            k: v for k, v in start_action_event.items() if k not in ignore_keys
        }

        return_value, new_events, context_updates = await self._process_start_action(
            action_name,
            action_params=action_params,
            context=state.context,
            events=events_history,
            state=state,
        )
        return {
            "action_name": action_name,
            "return_value": return_value,
            "new_events": new_events,
            "context_updates": context_updates,
            "start_action_event": start_action_event,
        }


def create_flow_configs_from_flow_list(flows: List[Flow]) -> Dict[str, FlowConfig]:
    """Create a flow config dictionary and resolves flow overriding."""
    flow_configs: Dict[str, FlowConfig] = {}
    override_flows: Dict[str, FlowConfig] = {}

    # Create two dictionaries with normal and override flows
    for flow in flows:
        assert isinstance(flow, Flow)
        config = FlowConfig(
            id=flow.name,
            elements=flow.elements,
            decorators={decorator.name: decorator for decorator in flow.decorators},
            parameters=flow.parameters,
            return_members=flow.return_members,
            source_code=flow.source_code,
        )

        if config.is_override:
            if flow.name in override_flows:
                raise ColangSyntaxError(
                    f"Multiple override flows with name '{flow.name}' detected! There can only be one!"
                )
            override_flows[flow.name] = config
        elif flow.name in flow_configs:
            raise ColangSyntaxError(
                f"Multiple non-overriding flows with name '{flow.name}' detected! There can only be one!"
            )
        else:
            flow_configs[flow.name] = config

    # Override normal flows
    for override_flow in override_flows.values():
        if override_flow.id not in flow_configs:
            raise ColangSyntaxError(
                f"Override flow with name '{override_flow.id}' does not override any flow with that name!"
            )
        flow_configs[override_flow.id] = override_flow

    return flow_configs<|MERGE_RESOLUTION|>--- conflicted
+++ resolved
@@ -26,12 +26,8 @@
 from nemoguardrails.actions.actions import ActionResult
 from nemoguardrails.colang import parse_colang_file
 from nemoguardrails.colang.runtime import Runtime
-<<<<<<< HEAD
-from nemoguardrails.colang.v2_x.runtime.flows import (
-=======
-from nemoguardrails.colang.v2_x.lang.colang_ast import Flow
+from nemoguardrails.colang.v2_x.lang.colang_ast import Decorator, Flow
 from nemoguardrails.colang.v2_x.runtime.errors import (
->>>>>>> 6c4fc875
     ColangRuntimeError,
     ColangSyntaxError,
 )
@@ -45,13 +41,6 @@
     initialize_state,
     run_to_completion,
 )
-<<<<<<< HEAD
-from nemoguardrails.colang.v2_x.runtime.utils import (
-    convert_decorator_list_to_dictionary,
-    create_flow_configs_from_flow_list,
-)
-=======
->>>>>>> 6c4fc875
 from nemoguardrails.rails.llm.config import RailsConfig
 from nemoguardrails.utils import new_event_dict
 
@@ -621,6 +610,20 @@
         }
 
 
+def convert_decorator_list_to_dictionary(
+    decorators: List[Decorator],
+) -> Dict[str, Dict[str, Any]]:
+    """Convert list of decorators to a dictionary merging the parameters of decorators with same name."""
+    decorator_dict: Dict[str, Dict[str, Any]] = {}
+    for decorator in decorators:
+        item = decorator_dict.get(decorator.name, None)
+        if item:
+            item.update(decorator.parameters)
+        else:
+            decorator_dict[decorator.name] = decorator.parameters
+    return decorator_dict
+
+
 def create_flow_configs_from_flow_list(flows: List[Flow]) -> Dict[str, FlowConfig]:
     """Create a flow config dictionary and resolves flow overriding."""
     flow_configs: Dict[str, FlowConfig] = {}
@@ -632,7 +635,7 @@
         config = FlowConfig(
             id=flow.name,
             elements=flow.elements,
-            decorators={decorator.name: decorator for decorator in flow.decorators},
+            decorators=convert_decorator_list_to_dictionary(flow.decorators),
             parameters=flow.parameters,
             return_members=flow.return_members,
             source_code=flow.source_code,
