--- conflicted
+++ resolved
@@ -199,11 +199,7 @@
 @dataclass
 class While(Element):
     expression: str = ""
-<<<<<<< HEAD
-    do: List[Element] = field(default_factory=list)
-=======
     elements: List[Element] = field(default_factory=list)
->>>>>>> 41facc2f
     _type: str = "while"
 
 
@@ -272,14 +268,11 @@
 @dataclass_json
 @dataclass
 class ForkHead(Element):
-<<<<<<< HEAD
-=======
     """Element to fork the current head into multiple heads.
 
     For each label a new head.
     """
 
->>>>>>> 41facc2f
     labels: List[str] = field(default_factory=list)
     _type: str = "_fork"
 
@@ -287,32 +280,25 @@
 @dataclass_json
 @dataclass
 class MergeHeads(Element):
-<<<<<<< HEAD
-=======
     """Merge all heads from same flow.
 
     Only one head will advance from this element.
     """
 
->>>>>>> 41facc2f
     _type: str = "_merge"
 
 
 @dataclass_json
 @dataclass
 class WaitForHeads(Element):
-<<<<<<< HEAD
+    """Wait for a number of heads.
+
+    Once enough heads have reached this element they will be merged
+    and only one head will advance.
+    """
+
     number: int = 1
     _type: str = "_wait_for_heads"
-=======
-    """Wait for a number of heads.
-
-    Once enough heads have reached this element they will be merged
-    and only one head will advance.
-    """
-
-    number: int = 1
-    _type: str = "_wait_for_heads"
 
 
 @dataclass_json
@@ -321,5 +307,4 @@
     """Randomly pick one label and jump to it"""
 
     labels: List[str] = field(default_factory=list)
-    _type: str = "_random_goto"
->>>>>>> 41facc2f
+    _type: str = "_random_goto"