--- conflicted
+++ resolved
@@ -26,20 +26,8 @@
 from functools import partial
 from typing import Any, Callable, Deque, Dict, List, Optional, Union
 
-<<<<<<< HEAD
 from nemoguardrails.colang.v1_1.lang.colang_ast import Spec, SpecOp
 from nemoguardrails.colang.v1_1.runtime.eval import eval_expression
-=======
-from nemoguardrails.colang.v1_1.lang.colang_ast import Element, Spec, SpecOp
-from nemoguardrails.colang.v1_1.runtime.events import (
-    create_abort_flow_internal_event,
-    create_flow_failed_internal_event,
-    create_flow_finished_internal_event,
-    create_flow_started_internal_event,
-    create_internal_event,
-    create_umim_action_event,
-)
->>>>>>> 65c380b4
 from nemoguardrails.colang.v1_1.runtime.utils import create_readable_uuid
 from nemoguardrails.utils import new_event_dict, new_uid
 
@@ -629,14 +617,8 @@
 
     # Initialize the new state
     new_state = copy.copy(state)
-<<<<<<< HEAD
     new_state.internal_events = deque([converted_external_event])
     new_state.outgoing_events.clear()
-=======
-    new_state.internal_events = deque([external_event])
-    # We need to reset the outgoing events as well
-    new_state.outgoing_events = []
->>>>>>> 65c380b4
 
     # Clear all matching scores
     for flow_state in state.flow_states.values():
