--- conflicted
+++ resolved
@@ -78,7 +78,6 @@
 
     typer.echo(f"Starting the evaluation for app: {config[0]}...")
 
-<<<<<<< HEAD
     topical_eval = TopicalRailsEvaluation(
         config_path=config[0],
         verbose=verbose,
@@ -87,9 +86,6 @@
         max_tests_intent=max_tests_intent,
         print_test_results_frequency=results_frequency,
     )
-    topical_eval.evaluate_topical_rails()
-=======
-    topical_eval = TopicalRailsEvaluation(config_path=config[0], verbose=verbose)
     topical_eval.evaluate_topical_rails()
 
 
@@ -205,5 +201,4 @@
     typer.echo(
         f"Starting the fact checking evaluation for data: {dataset_path} using LLM {llm}-{model_name}..."
     )
-    fact_check.run()
->>>>>>> 03c73490
+    fact_check.run()