--- conflicted
+++ resolved
@@ -167,22 +167,13 @@
 
 We breakdown the performance into positive entailment accuracy and negative entailment accuracy. Positive entailment accuracy is the accuracy of the model in correctly identifying answers that are grounded in the evidence passage. Negative entailment accuracy is the accuracy of the model on correctly identifying answers that are **not** supported in the evidence. Details on how to create synthetic negative examples can be found [here](./data/factchecking/README.md)
 
-<<<<<<< HEAD
-| Model                  | Positive Entailment Accuracy | Negative Entailment Accuracy | Overall Accuracy |
-|------------------------|------------------------------|------------------------------|------------------|
-| text-davinci-003       | 0.83                         | 0.87                         | 0.85             |
-| gpt-3.5-turbo          | 0.87                         | 0.80                         | 0.83             |
-| gpt-3.5-turbo-instruct | 0.94                         | 0.70                         | 0.82             |
-| nemollm-43b            | 0.80                         | 0.83                         | 0.81             |
-=======
-| Model                   | Positive Entailment Accuracy | Negative Entailment Accuracy | Overall Accuracy | Average Time Per Checked Fact (ms) |
-|-------------------------|------------------------------|------------------------------|------------------|------------------------------------|
-| text-davinci-003        | 70.0%                        | **93.0%**                    | 81.5%            | 272.2ms                            |
-| gpt-3.5-turbo           | 76.0%                        | 89.0%                        | 82.5%            | 435.1ms                            |
-| gpt-3.5-turbo-instruct  | **92.0%**                    | 69.0%                        | 80.5%            | 188.8ms                            |
-| align_score-base*       | 81.0%                        | 88.0%                        | 84.5%            | **23.0ms** ^                       |
-| align_score-large*      | 87.0%                        | 90.0%                        | **88.5%**        | 46.0ms ^
->>>>>>> 9ed7b197
+| Model                  | Positive Entailment Accuracy | Negative Entailment Accuracy | Overall Accuracy | Average Time Per Checked Fact (ms) |
+|------------------------|------------------------------|------------------------------|------------------|------------------------------------|
+| text-davinci-003       | 70.0%                        | **93.0%**                    | 81.5%            | 272.2ms                            |
+| gpt-3.5-turbo          | 76.0%                        | 89.0%                        | 82.5%            | 435.1ms                            |
+| gpt-3.5-turbo-instruct | **92.0%**                    | 69.0%                        | 80.5%            | 188.8ms                            |
+| align_score-base*      | 81.0%                        | 88.0%                        | 84.5%            | **23.0ms** ^                       |
+| align_score-large*     | 87.0%                        | 90.0%                        | **88.5%**        | 46.0ms ^                           |
 
 *The threshold used for align_score is 0.7, i.e. an align_score >= 0.7 is considered a factual statement, and an align_score < 0.7 signifies an incorrect statement.
 ^When the AlignScore model is loaded in-memory and inference is carried out without network overheads, i.e., not as a RESTful service.
