--- conflicted
+++ resolved
@@ -1211,8 +1211,4 @@
 
 
 if __name__ == "__main__":
-<<<<<<< HEAD
-    test_while_loop_mechanic()
-=======
-    test_match_umim_event()
->>>>>>> 6c62b49f
+    test_while_loop_mechanic()